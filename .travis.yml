--- conflicted
+++ resolved
@@ -3,7 +3,6 @@
 sudo: false
 
 python:
-<<<<<<< HEAD
   - "2.7"
   - "3.4"
   - "3.5"
@@ -41,23 +40,7 @@
   on:
     tags: true
     python: 3.6
-=======
- - "2.7"
- - "3.3"
- - "3.4"
- - "3.5"
- - "pypy"
-env:
- - DJANGO_VERSION="1.8"
- - DJANGO_VERSION="1.9"
-install:
- - pip install -q "Django>=${DJANGO_VERSION},<${DJANGO_VERSION}.99" -r travis.txt
-script: coverage run run.py test
-matrix:
-  exclude:
-    - python: "3.3"
-      env: DJANGO_VERSION="1.9"
+
 after_success:
  - coveralls
- - codecov
->>>>>>> 69052e53
+ - codecov