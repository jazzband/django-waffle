--- conflicted
+++ resolved
@@ -4,18 +4,11 @@
 from django.template import loader
 from django.views.decorators.cache import never_cache
 
-<<<<<<< HEAD
-from waffle import get_waffle_flag_model
-from waffle.models import Sample, Switch
-from waffle.utils import get_setting
-=======
 from waffle import flag_is_active, sample_is_active
 from waffle.models import Sample, Switch
-from waffle.utils import get_setting, keyfmt, get_cache, get_flag_model
-
+from waffle.utils import get_cache, get_flag_model, get_setting, keyfmt
 
 cache = get_cache()
->>>>>>> 69052e53
 
 
 @never_cache
@@ -25,12 +18,7 @@
 
 
 def _generate_waffle_js(request):
-<<<<<<< HEAD
-    flags = get_waffle_flag_model().get_all()
-=======
-    Flag = get_flag_model()
-    flags = Flag.get_all()
->>>>>>> 69052e53
+    flags = get_flag_model().get_all()
     flag_values = [(f.name, f.is_active(request)) for f in flags]
 
     switches = Switch.get_all()
