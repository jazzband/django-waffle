from decimal import Decimal
import random

from django.core.cache import cache

from . import settings
from .utils import keyfmt


VERSION = (0, 10)
__version__ = '.'.join(map(str, VERSION))


<<<<<<< HEAD
=======
CACHE_PREFIX = getattr(settings, 'WAFFLE_CACHE_PREFIX', 'waffle:')
FLAG_CACHE_KEY = 'flag:%s'
FLAGS_ALL_CACHE_KEY = 'flags:all'
FLAG_USERS_CACHE_KEY = 'flag:%s:users'
FLAG_GROUPS_CACHE_KEY = 'flag:%s:groups'
SAMPLE_CACHE_KEY = 'sample:%s'
SAMPLES_ALL_CACHE_KEY = 'samples:all'
SWITCH_CACHE_KEY = 'switch:%s'
SWITCHES_ALL_CACHE_KEY = 'switches:all'
COOKIE_NAME = getattr(settings, 'WAFFLE_COOKIE', 'dwf_%s')
TEST_COOKIE_NAME = getattr(settings, 'WAFFLE_TESTING_COOKIE', 'dwft_%s')


def keyfmt(k, v=None):
    if v is None:
        return CACHE_PREFIX + k
    return CACHE_PREFIX + hashlib.md5((k % v).encode('utf-8')).hexdigest()


>>>>>>> 6d0557cb
class DoesNotExist(object):
    """The record does not exist."""
    @property
    def active(self):
        return settings.SWITCH_DEFAULT


def set_flag(request, flag_name, active=True, session_only=False):
    """Set a flag value on a request object."""
    if not hasattr(request, 'waffles'):
        request.waffles = {}
    request.waffles[flag_name] = [active, session_only]


def flag_is_active(request, flag_name):
    from .models import cache_flag, Flag

    flag = cache.get(keyfmt(settings.FLAG_CACHE_KEY, flag_name))
    if flag is None:
        try:
            flag = Flag.objects.get(name=flag_name)
            cache_flag(instance=flag)
        except Flag.DoesNotExist:
            return settings.FLAG_DEFAULT

    if settings.OVERRIDE:
        if flag_name in request.GET:
            return request.GET[flag_name] == '1'

    if flag.everyone:
        return True
    elif flag.everyone is False:
        return False

    if flag.testing:  # Testing mode is on.
        tc = settings.TEST_COOKIE_NAME % flag_name
        if tc in request.GET:
            on = request.GET[tc] == '1'
            if not hasattr(request, 'waffle_tests'):
                request.waffle_tests = {}
            request.waffle_tests[flag_name] = on
            return on
        if tc in request.COOKIES:
            return request.COOKIES[tc] == 'True'

    user = request.user

    if flag.authenticated and user.is_authenticated():
        return True

    if flag.staff and user.is_staff:
        return True

    if flag.superusers and user.is_superuser:
        return True

    if flag.languages:
        languages = flag.languages.split(',')
        if (hasattr(request, 'LANGUAGE_CODE') and
                request.LANGUAGE_CODE in languages):
            return True

    flag_users = cache.get(keyfmt(settings.FLAG_USERS_CACHE_KEY, flag.name))
    if flag_users is None:
        flag_users = flag.users.all()
        cache_flag(instance=flag)
    if user in flag_users:
        return True

    flag_groups = cache.get(keyfmt(settings.FLAG_GROUPS_CACHE_KEY, flag.name))
    if flag_groups is None:
        flag_groups = flag.groups.all()
        cache_flag(instance=flag)
    user_groups = user.groups.all()
    for group in flag_groups:
        if group in user_groups:
            return True

    if flag.percent and flag.percent > 0:
        if not hasattr(request, 'waffles'):
            request.waffles = {}
        elif flag_name in request.waffles:
            return request.waffles[flag_name][0]

        cookie = settings.COOKIE_NAME % flag_name
        if cookie in request.COOKIES:
            flag_active = (request.COOKIES[cookie] == 'True')
            set_flag(request, flag_name, flag_active, flag.rollout)
            return flag_active

        if Decimal(str(random.uniform(0, 100))) <= flag.percent:
            set_flag(request, flag_name, True, flag.rollout)
            return True
        set_flag(request, flag_name, False, flag.rollout)

    return False


def switch_is_active(switch_name):
    from .models import cache_switch, Switch

    cache_key = keyfmt(settings.SWITCH_CACHE_KEY, switch_name)

    switch = cache.get(cache_key)

    if switch is None:
        try:
            switch = Switch.objects.get(name=switch_name)
            cache_switch(instance=switch)
        except Switch.DoesNotExist:
            switch = DoesNotExist()
            switch.name = switch_name
            cache_switch(instance=switch)

    return switch.active


def sample_is_active(sample_name):
    from .models import cache_sample, Sample

    sample = cache.get(keyfmt(settings.SAMPLE_CACHE_KEY, sample_name))
    if sample is None:
        try:
            sample = Sample.objects.get(name=sample_name)
            cache_sample(instance=sample)
        except Sample.DoesNotExist:
            return settings.SAMPLE_DEFAULT

    return Decimal(str(random.uniform(0, 100))) <= sample.percent<|MERGE_RESOLUTION|>--- conflicted
+++ resolved
@@ -11,28 +11,6 @@
 __version__ = '.'.join(map(str, VERSION))
 
 
-<<<<<<< HEAD
-=======
-CACHE_PREFIX = getattr(settings, 'WAFFLE_CACHE_PREFIX', 'waffle:')
-FLAG_CACHE_KEY = 'flag:%s'
-FLAGS_ALL_CACHE_KEY = 'flags:all'
-FLAG_USERS_CACHE_KEY = 'flag:%s:users'
-FLAG_GROUPS_CACHE_KEY = 'flag:%s:groups'
-SAMPLE_CACHE_KEY = 'sample:%s'
-SAMPLES_ALL_CACHE_KEY = 'samples:all'
-SWITCH_CACHE_KEY = 'switch:%s'
-SWITCHES_ALL_CACHE_KEY = 'switches:all'
-COOKIE_NAME = getattr(settings, 'WAFFLE_COOKIE', 'dwf_%s')
-TEST_COOKIE_NAME = getattr(settings, 'WAFFLE_TESTING_COOKIE', 'dwft_%s')
-
-
-def keyfmt(k, v=None):
-    if v is None:
-        return CACHE_PREFIX + k
-    return CACHE_PREFIX + hashlib.md5((k % v).encode('utf-8')).hexdigest()
-
-
->>>>>>> 6d0557cb
 class DoesNotExist(object):
     """The record does not exist."""
     @property
