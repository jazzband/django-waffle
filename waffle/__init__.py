--- conflicted
+++ resolved
@@ -11,15 +11,9 @@
     default_app_config = 'waffle.apps.WaffleConfig'
 
 
-<<<<<<< HEAD
 def flag_is_active(request, flag_name, read_only=False):
-    flag = get_waffle_flag_model().get(flag_name)
+    flag = get_waffle_model('FLAG_MODEL').get(flag_name)
     return flag.is_active(request, read_only=read_only)
-=======
-def flag_is_active(request, flag_name):
-    flag = get_waffle_model('FLAG_MODEL').get(flag_name)
-    return flag.is_active(request)
->>>>>>> 11508641
 
 
 def switch_is_active(switch_name):
