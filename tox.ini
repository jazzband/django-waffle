--- conflicted
+++ resolved
@@ -1,13 +1,8 @@
 [tox]
 envlist =
-<<<<<<< HEAD
-    py{37,38,39,310}-django{32}
+    py{38,39,310}-django{32}
     py{38,39,310}-django{40,41,42}
     py{311}-django{41,42}
-=======
-    py{38,39,310}-django{32}
-    py{38,39,310}-django{40,41}
->>>>>>> 2b78d9c2
 isolated_build = True
 
 [gh-actions]
