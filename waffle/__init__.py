from __future__ import unicode_literals

from django.core.exceptions import ImproperlyConfigured

<<<<<<< HEAD
from waffle.utils import get_setting
from django.apps import apps as django_apps
=======
from waffle.utils import get_setting, keyfmt, get_cache, get_flag_model
>>>>>>> 69052e53

VERSION = (0, 15, 2)
__version__ = '.'.join(map(str, VERSION))
default_app_config = 'waffle.apps.WaffleConfig'


def flag_is_active(request, flag_name):
<<<<<<< HEAD
    flag = get_waffle_flag_model().get(flag_name)
=======
    Flag = get_flag_model()
    flag = Flag.get(flag_name)
>>>>>>> 69052e53
    return flag.is_active(request)


def switch_is_active(switch_name):
    from .models import Switch

    switch = Switch.get(switch_name)
    return switch.is_active()


def sample_is_active(sample_name):
    from .models import Sample

    sample = Sample.get(sample_name)
    return sample.is_active()


def get_waffle_flag_model():
    """
    Returns the waffle Flag model that is active in this project.
    """
    # Add backwards compatibility by not requiring adding of WAFFLE_FLAG_MODEL
    # for everyone who upgrades.
    # At some point it would be helpful to require this to be defined explicitly,
    # but no for now, to remove pain form upgrading.
    flag_model_name = get_setting('FLAG_MODEL', 'waffle.Flag')

    try:
        return django_apps.get_model(flag_model_name)
    except ValueError:
        raise ImproperlyConfigured("WAFFLE_FLAG_MODEL must be of the form 'app_label.model_name'")
    except LookupError:
        raise ImproperlyConfigured(
            "WAFFLE_FLAG_MODEL refers to model '{}' that has not been installed".format(
                flag_model_name
            )
        )<|MERGE_RESOLUTION|>--- conflicted
+++ resolved
@@ -1,13 +1,9 @@
 from __future__ import unicode_literals
 
+from django.apps import apps as django_apps
 from django.core.exceptions import ImproperlyConfigured
 
-<<<<<<< HEAD
-from waffle.utils import get_setting
-from django.apps import apps as django_apps
-=======
-from waffle.utils import get_setting, keyfmt, get_cache, get_flag_model
->>>>>>> 69052e53
+from waffle.utils import get_cache, get_flag_model, get_setting, keyfmt
 
 VERSION = (0, 15, 2)
 __version__ = '.'.join(map(str, VERSION))
@@ -15,12 +11,7 @@
 
 
 def flag_is_active(request, flag_name):
-<<<<<<< HEAD
-    flag = get_waffle_flag_model().get(flag_name)
-=======
-    Flag = get_flag_model()
-    flag = Flag.get(flag_name)
->>>>>>> 69052e53
+    flag = get_flag_model().get(flag_name)
     return flag.is_active(request)
 
 
