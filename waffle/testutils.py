from __future__ import unicode_literals

<<<<<<< HEAD
from django.test.utils import TestContextDecorator

from waffle import get_waffle_flag_model
from waffle.models import Switch, Sample
=======
import sys
import types
from functools import wraps
from .utils import get_flag_model
from .models import Switch, Sample
>>>>>>> 69052e53


__all__ = ['override_flag', 'override_sample', 'override_switch']


class _overrider(TestContextDecorator):
    def __init__(self, name, active):
        super(_overrider, self).__init__()
        self.name = name
        self.active = active

    def get(self):
        self.obj, self.created = self.cls.objects.get_or_create(name=self.name)

    def update(self, active):
        raise NotImplementedError

    def get_value(self):
        raise NotImplementedError

    def enable(self):
        self.get()
        self.old_value = self.get_value()
        if self.old_value != self.active:
            self.update(self.active)

    def disable(self):
        if self.created:
            self.obj.delete()
            self.obj.flush()
        else:
            self.update(self.old_value)


class override_switch(_overrider):
    """
    override_switch is a contextmanager for easier testing of switches.

    It accepts two parameters, name of the switch and it's state. Example
    usage::

        with override_switch('happy_mode', active=True):
            ...

    If `Switch` already existed, it's value would be changed inside the context
    block, then restored to the original value. If `Switch` did not exist
    before entering the context, it is created, then removed at the end of the
    block.

    It can also act as a decorator::

        @override_switch('happy_mode', active=True)
        def test_happy_mode_enabled():
            ...

    """
    cls = Switch

    def update(self, active):
        obj = self.cls.objects.get(pk=self.obj.pk)
        obj.active = active
        obj.save()
        obj.flush()

    def get_value(self):
        return self.obj.active


class override_flag(_overrider):
<<<<<<< HEAD
    cls = get_waffle_flag_model()
=======
    cls = get_flag_model()
>>>>>>> 69052e53

    def update(self, active):
        obj = self.cls.objects.get(pk=self.obj.pk)
        obj.everyone = active
        obj.save()
        obj.flush()

    def get_value(self):
        return self.obj.everyone


class override_sample(_overrider):
    cls = Sample

    def get(self):
        try:
            self.obj = self.cls.objects.get(name=self.name)
            self.created = False
        except self.cls.DoesNotExist:
            self.obj = self.cls.objects.create(name=self.name, percent='0.0')
            self.created = True

    def update(self, active):
        if active is True:
            p = 100.0
        elif active is False:
            p = 0.0
        else:
            p = active
        obj = self.cls.objects.get(pk=self.obj.pk)
        obj.percent = '{0}'.format(p)
        obj.save()
        obj.flush()

    def get_value(self):
        p = self.obj.percent
        if p == 100.0:
            return True
        if p == 0.0:
            return False
        return p<|MERGE_RESOLUTION|>--- conflicted
+++ resolved
@@ -1,18 +1,15 @@
 from __future__ import unicode_literals
 
-<<<<<<< HEAD
-from django.test.utils import TestContextDecorator
-
-from waffle import get_waffle_flag_model
-from waffle.models import Switch, Sample
-=======
 import sys
 import types
 from functools import wraps
+
+from django.test.utils import TestContextDecorator
+
+from waffle.models import Sample, Switch
+
+from .models import Sample, Switch
 from .utils import get_flag_model
-from .models import Switch, Sample
->>>>>>> 69052e53
-
 
 __all__ = ['override_flag', 'override_sample', 'override_switch']
 
@@ -81,11 +78,7 @@
 
 
 class override_flag(_overrider):
-<<<<<<< HEAD
-    cls = get_waffle_flag_model()
-=======
     cls = get_flag_model()
->>>>>>> 69052e53
 
     def update(self, active):
         obj = self.cls.objects.get(pk=self.obj.pk)
