--- conflicted
+++ resolved
@@ -1,18 +1,11 @@
 from django import template
 from django.contrib.auth.models import AnonymousUser
-<<<<<<< HEAD
-
-from django.test.client import RequestFactory
-from django.test import TestCase
-=======
-from django.test import RequestFactory
+from django.test import RequestFactory, TestCase
 from django.test.utils import override_settings
 import mock
->>>>>>> 6d0557cb
 
 from test_app import views
 from waffle.middleware import WaffleMiddleware
-from waffle.tests.base import TestCase
 
 
 def get():
