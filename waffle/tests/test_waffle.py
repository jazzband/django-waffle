from __future__ import unicode_literals

import random
import threading
import unittest

<<<<<<< HEAD
from django.contrib.auth import get_user_model
from django.contrib.auth.models import AnonymousUser, Group
from django.db import connection
from django.test import RequestFactory
=======
from django.conf import settings
from django.contrib.auth.models import AnonymousUser, Group, User
from django.db import connection, transaction
from django.test import RequestFactory, TransactionTestCase
>>>>>>> 7f5d5408
from django.test.utils import override_settings

import mock

import waffle
from test_app import views
from test_app.models import CompanyAwareFlag, Company
from waffle.middleware import WaffleMiddleware
from waffle.models import Sample, Switch
from waffle.tests.base import TestCase


def get(**kw):
    request = RequestFactory().get('/foo', data=kw)
    request.user = AnonymousUser()
    return request


def process_request(request, view):
    response = view(request)
    return WaffleMiddleware().process_response(request, response)


class WaffleTests(TestCase):
    def test_persist_active_flag(self):
        waffle.get_waffle_flag_model().objects.create(name='myflag', percent='0.1')
        request = get()

        # Flag stays on.
        request.COOKIES['dwf_myflag'] = 'True'
        response = process_request(request, views.flag_in_view)
        self.assertEqual(b'on', response.content)
        assert 'dwf_myflag' in response.cookies
        self.assertEqual('True', response.cookies['dwf_myflag'].value)

    def test_persist_inactive_flag(self):
        waffle.get_waffle_flag_model().objects.create(name='myflag', percent='99.9')
        request = get()

        # Flag stays off.
        request.COOKIES['dwf_myflag'] = 'False'
        response = process_request(request, views.flag_in_view)
        self.assertEqual(b'off', response.content)
        assert 'dwf_myflag' in response.cookies
        self.assertEqual('False', response.cookies['dwf_myflag'].value)

    def test_no_set_unused_flag(self):
        """An unused flag shouldn't have its cookie reset."""
        request = get()
        request.COOKIES['dwf_unused'] = 'True'
        response = process_request(request, views.flag_in_view)
        assert 'dwf_unused' not in response.cookies

    def test_superuser(self):
        """Test the superuser switch."""
        waffle.get_waffle_flag_model().objects.create(name='myflag', superusers=True)
        request = get()
        response = process_request(request, views.flag_in_view)
        self.assertEqual(b'off', response.content)
        assert 'dwf_myflag' not in response.cookies

        superuser = get_user_model()(username='foo', is_superuser=True)
        request.user = superuser
        response = process_request(request, views.flag_in_view)
        self.assertEqual(b'on', response.content)
        assert 'dwf_myflag' not in response.cookies

        non_superuser = get_user_model()(username='bar', is_superuser=False)
        non_superuser.save()
        request.user = non_superuser
        response = process_request(request, views.flag_in_view)
        self.assertEqual(b'off', response.content)
        assert 'dwf_myflag' not in response.cookies

    def test_staff(self):
        """Test the staff switch."""
        waffle.get_waffle_flag_model().objects.create(name='myflag', staff=True)
        request = get()
        response = process_request(request, views.flag_in_view)
        self.assertEqual(b'off', response.content)
        assert 'dwf_myflag' not in response.cookies

        staff = get_user_model()(username='foo', is_staff=True)
        request.user = staff
        response = process_request(request, views.flag_in_view)
        self.assertEqual(b'on', response.content)
        assert 'dwf_myflag' not in response.cookies

        non_staff = get_user_model()(username='foo', is_staff=False)
        non_staff.save()
        request.user = non_staff
        response = process_request(request, views.flag_in_view)
        self.assertEqual(b'off', response.content)
        assert 'dwf_myflag' not in response.cookies

    def test_languages(self):
        waffle.get_waffle_flag_model().objects.create(name='myflag', languages='en,fr')
        request = get()
        response = process_request(request, views.flag_in_view)
        self.assertEqual(b'off', response.content)

        request.LANGUAGE_CODE = 'en'
        response = process_request(request, views.flag_in_view)
        self.assertEqual(b'on', response.content)

        request.LANGUAGE_CODE = 'de'
        response = process_request(request, views.flag_in_view)
        self.assertEqual(b'off', response.content)

    def test_user(self):
        """Test the per-user switch."""
        user = get_user_model().objects.create(username='foo')
        flag = waffle.get_waffle_flag_model().objects.create(name='myflag')
        flag.users.add(user)

        request = get()
        request.user = user
        response = process_request(request, views.flag_in_view)
        self.assertEqual(b'on', response.content)
        assert 'dwf_myflag' not in response.cookies

        request.user = get_user_model().objects.create(username='someone_else')
        response = process_request(request, views.flag_in_view)
        self.assertEqual(b'off', response.content)
        assert 'dwf_myflag' not in response.cookies

    def test_group(self):
        """Test the per-group switch."""
        group = Group.objects.create(name='foo')
        user = get_user_model().objects.create(username='bar')
        user.groups.add(group)

        flag = waffle.get_waffle_flag_model().objects.create(name='myflag')
        flag.groups.add(group)

        request = get()
        request.user = user
        response = process_request(request, views.flag_in_view)
        self.assertEqual(b'on', response.content)
        assert 'dwf_myflag' not in response.cookies

        request.user = get_user_model()(username='someone_else')
        request.user.save()
        response = process_request(request, views.flag_in_view)
        self.assertEqual(b'off', response.content)
        assert 'dwf_myflag' not in response.cookies

    def test_authenticated(self):
        """Test the authenticated/anonymous switch."""
        waffle.get_waffle_flag_model().objects.create(name='myflag', authenticated=True)

        request = get()
        response = process_request(request, views.flag_in_view)
        self.assertEqual(b'off', response.content)
        assert 'dwf_myflag' not in response.cookies

        request.user = get_user_model()(username='foo')
        assert request.user.is_authenticated
        response = process_request(request, views.flag_in_view)
        self.assertEqual(b'on', response.content)
        assert 'dwf_myflag' not in response.cookies

    def test_everyone_on(self):
        """Test the 'everyone' switch on."""
        waffle.get_waffle_flag_model().objects.create(name='myflag', everyone=True)

        request = get()
        request.COOKIES['dwf_myflag'] = 'False'
        response = process_request(request, views.flag_in_view)
        self.assertEqual(b'on', response.content)
        assert 'dwf_myflag' not in response.cookies

        request.user = get_user_model()(username='foo')
        assert request.user.is_authenticated
        response = process_request(request, views.flag_in_view)
        self.assertEqual(b'on', response.content)
        assert 'dwf_myflag' not in response.cookies

    def test_everyone_off(self):
        """Test the 'everyone' switch off."""
        waffle.get_waffle_flag_model().objects.create(name='myflag', everyone=False,
                            authenticated=True)

        request = get()
        request.COOKIES['dwf_myflag'] = 'True'
        response = process_request(request, views.flag_in_view)
        self.assertEqual(b'off', response.content)
        assert 'dwf_myflag' not in response.cookies

        request.user = get_user_model()(username='foo')
        assert request.user.is_authenticated
        response = process_request(request, views.flag_in_view)
        self.assertEqual(b'off', response.content)
        assert 'dwf_myflag' not in response.cookies

    def test_percent(self):
        """If you have no cookie, you get a cookie!"""
        waffle.get_waffle_flag_model().objects.create(name='myflag', percent='50.0')
        request = get()
        response = process_request(request, views.flag_in_view)
        assert 'dwf_myflag' in response.cookies

    @mock.patch.object(random, 'uniform')
    def test_reroll(self, uniform):
        """Even without a cookie, calling flag_is_active twice should return
        the same value."""
        waffle.get_waffle_flag_model().objects.create(name='myflag', percent='50.0')
        # Make sure we're not really random.
        request = get()  # Create a clean request.
        assert not hasattr(request, 'waffles')
        uniform.return_value = '10'  # < 50. Flag is True.
        assert waffle.flag_is_active(request, 'myflag')
        assert hasattr(request, 'waffles')  # We should record this flag.
        assert 'myflag' in request.waffles
        assert request.waffles['myflag'][0]
        uniform.return_value = '70'  # > 50. Normally, Flag would be False.
        assert waffle.flag_is_active(request, 'myflag')
        assert request.waffles['myflag'][0]

    def test_undefined(self):
        """Undefined flags are always false."""
        request = get()
        assert not waffle.flag_is_active(request, 'foo')

    @override_settings(WAFFLE_FLAG_DEFAULT=True)
    def test_undefined_default(self):
        """WAFFLE_FLAG_DEFAULT controls undefined flags."""
        request = get()
        assert waffle.flag_is_active(request, 'foo')

    @override_settings(WAFFLE_OVERRIDE=True)
    def test_override(self):
        request = get(foo='1')
        waffle.get_waffle_flag_model().objects.create(name='foo')  # Off for everyone.
        assert waffle.flag_is_active(request, 'foo')

    def test_testing_flag(self):
        waffle.get_waffle_flag_model().objects.create(name='foo', testing=True)
        request = get(dwft_foo='1')
        assert waffle.flag_is_active(request, 'foo')
        assert 'foo' in request.waffle_tests
        assert request.waffle_tests['foo']

        # GET param should override cookie
        request = get(dwft_foo='0')
        request.COOKIES['dwft_foo'] = 'True'
        assert not waffle.flag_is_active(request, 'foo')
        assert 'foo' in request.waffle_tests
        assert not request.waffle_tests['foo']

    def test_testing_disabled_flag(self):
        waffle.get_waffle_flag_model().objects.create(name='foo')
        request = get(dwft_foo='1')
        assert not waffle.flag_is_active(request, 'foo')
        assert not hasattr(request, 'waffle_tests')

        request = get(dwft_foo='0')
        assert not waffle.flag_is_active(request, 'foo')
        assert not hasattr(request, 'waffle_tests')

    def test_set_then_unset_testing_flag(self):
        waffle.get_waffle_flag_model().objects.create(name='myflag', testing=True)
        response = self.client.get('/flag_in_view?dwft_myflag=1')
        self.assertEqual(b'on', response.content)

        response = self.client.get('/flag_in_view')
        self.assertEqual(b'on', response.content)

        response = self.client.get('/flag_in_view?dwft_myflag=0')
        self.assertEqual(b'off', response.content)

        response = self.client.get('/flag_in_view')
        self.assertEqual(b'off', response.content)

        response = self.client.get('/flag_in_view?dwft_myflag=1')
        self.assertEqual(b'on', response.content)

    @override_settings(DATABASE_ROUTERS=['waffle.tests.base.ReplicationRouter'])
    def test_everyone_on_read_from_write_db(self):
        flag = waffle.get_waffle_flag_model().objects.create(name='myflag', everyone=True)

        request = get()
        response = process_request(request, views.flag_in_view)
        # By default, flag_is_active should hit whatever it configured as the
        # read DB (so values will be stale if replication is lagged).
        self.assertEqual(b'off', response.content)

        with override_settings(WAFFLE_READ_FROM_WRITE_DB=True):
            # Save the flag again to flush the cache.
            flag.save()

            # The next read should now be directed to the write DB, ensuring
            # the cache and DB are in sync.
            response = process_request(request, views.flag_in_view)
            self.assertEqual(b'on', response.content)

    @override_settings(WAFFLE_FLAG_MODEL='test_app.CompanyAwareFlag', AUTH_USER_MODEL='test_app.CompanyUser')
    def test_pluggable_model(self):
        flag_model = waffle.get_waffle_flag_model()
        self.assertEqual(CompanyAwareFlag, flag_model)

        acme_company = Company.objects.create(name='Acme Ltd.')
        feline_company = Company.objects.create(name='Feline LLC')

        acme_company_flag = waffle.get_waffle_flag_model().objects.create(name='myflag', superusers=True)
        acme_company_flag.companies.add(acme_company)

        request = get()
        response = process_request(request, views.flag_in_view)
        self.assertEqual(b'off', response.content)
        assert 'dwf_myflag' not in response.cookies

        acme_user = get_user_model()(username='acme.mcfield', company=acme_company)
        request.user = acme_user
        response = process_request(request, views.flag_in_view)
        self.assertEqual(b'on', response.content)
        assert 'dwf_myflag' not in response.cookies

        feline_user = get_user_model()(username='acme.mcfield', company=feline_company)
        request.user = feline_user
        response = process_request(request, views.flag_in_view)
        self.assertEqual(b'off', response.content)
        assert 'dwf_myflag' not in response.cookies


class SwitchTests(TestCase):
    def test_switch_active(self):
        switch = Switch.objects.create(name='myswitch', active=True)
        assert waffle.switch_is_active(switch.name)

    def test_switch_inactive(self):
        switch = Switch.objects.create(name='myswitch', active=False)
        assert not waffle.switch_is_active(switch.name)

    def test_switch_active_from_cache(self):
        """Do not make two queries for an existing active switch."""
        switch = Switch.objects.create(name='myswitch', active=True)
        # Get the value once so that it will be put into the cache
        assert waffle.switch_is_active(switch.name)
        queries = len(connection.queries)
        assert waffle.switch_is_active(switch.name)
        self.assertEqual(queries, len(connection.queries))

    def test_switch_inactive_from_cache(self):
        """Do not make two queries for an existing inactive switch."""
        switch = Switch.objects.create(name='myswitch', active=False)
        # Get the value once so that it will be put into the cache
        assert not waffle.switch_is_active(switch.name)
        queries = len(connection.queries)
        assert not waffle.switch_is_active(switch.name)
        self.assertEqual(queries, len(connection.queries))

    def test_undefined(self):
        assert not waffle.switch_is_active('foo')

    @override_settings(WAFFLE_SWITCH_DEFAULT=True)
    def test_undefined_default(self):
        assert waffle.switch_is_active('foo')

    @override_settings(DEBUG=True)
    def test_no_query(self):
        """Do not make two queries for a non-existent switch."""
        assert not Switch.objects.filter(name='foo').exists()
        queries = len(connection.queries)
        assert not waffle.switch_is_active('foo')
        assert len(connection.queries) > queries
        queries = len(connection.queries)
        assert not waffle.switch_is_active('foo')
        self.assertEqual(queries, len(connection.queries))

    @override_settings(DATABASE_ROUTERS=['waffle.tests.base.ReplicationRouter'])
    def test_read_from_write_db(self):
        switch = Switch.objects.create(name='switch', active=True)

        # By default, switch_is_active should hit whatever it configured as the
        # read DB (so values will be stale if replication is lagged).
        assert not waffle.switch_is_active(switch.name)

        with override_settings(WAFFLE_READ_FROM_WRITE_DB=True):
            # Save the switch again to flush the cache.
            switch.save()

            # The next read should now be directed to the write DB, ensuring
            # the cache and DB are in sync.
            assert waffle.switch_is_active(switch.name)


class SampleTests(TestCase):
    def test_sample_100(self):
        sample = Sample.objects.create(name='sample', percent='100.0')
        assert waffle.sample_is_active(sample.name)

    def test_sample_0(self):
        sample = Sample.objects.create(name='sample', percent='0.0')
        assert not waffle.sample_is_active(sample.name)

    def test_undefined(self):
        assert not waffle.sample_is_active('foo')

    @override_settings(WAFFLE_SAMPLE_DEFAULT=True)
    def test_undefined_default(self):
        assert waffle.sample_is_active('foo')

    @override_settings(DATABASE_ROUTERS=['waffle.tests.base.ReplicationRouter'])
    def test_read_from_write_db(self):
        sample = Sample.objects.create(name='sample', percent='100.0')

        # By default, sample_is_active should hit whatever it configured as the
        # read DB (so values will be stale if replication is lagged).
        assert not waffle.sample_is_active(sample.name)

        with override_settings(WAFFLE_READ_FROM_WRITE_DB=True):
            # Save the sample again to flush the cache.
            sample.save()

            # The next read should now be directed to the write DB, ensuring
            # the cache and DB are in sync.
            assert waffle.sample_is_active(sample.name)


class TransactionTestMixin(object):
    """Mixin providing an abstract test case for writing in a transaction.
    """
    def create_toggle(self):
        """Create an inactive feature toggle (i.e. flag, switch, sample)."""
        raise NotImplementedError

    def flip_toggle(self, toggle):
        """Flip the toggle to an active state."""
        raise NotImplementedError

    def toggle_is_active(self, toggle):
        """Use the built-in *_is_active helper to check the toggle's state."""
        raise NotImplementedError

    @unittest.skipIf('sqlite3' in settings.DATABASES['default']['ENGINE'],
                     'This test uses threads, which the sqlite3 DB engine '
                     'does not support.')
    def test_flip_toggle_in_transaction(self):
        """Wait to invalidate the cache until after the current transaction.

        This test covers a potential race condition where, if the cache were
        flushed in the middle of a transaction, the next read from the database
        (before the transaction is committed) would get a stale value and cache
        it. See #296 for more context.
        """
        toggle = self.create_toggle()
        self.addCleanup(toggle.delete)

        written_in_background_thread = threading.Event()
        read_in_main_thread = threading.Event()

        @transaction.atomic
        def update_toggle():
            self.flip_toggle(toggle)

            # Signal to the main thread that the toggle has been updated, but
            # the transaction is not yet committed.
            written_in_background_thread.set()

            # Pause here to allow the main thread to make an assertion.
            read_in_main_thread.wait(timeout=1)

        # Start a background thread to update the toggle in a transaction.
        t = threading.Thread(target=update_toggle)
        t.daemon = True
        t.start()

        # After the toggle is updated but before the transaction is committed,
        # the cache will still have the previous value.
        written_in_background_thread.wait(timeout=1)
        assert not self.toggle_is_active(toggle)

        # After the transaction is committed, the cache should have been
        # invalidated, hence the next call to *_is_active should have the
        # correct value.
        read_in_main_thread.set()
        t.join(timeout=1)
        assert self.toggle_is_active(toggle)


class FlagTransactionTests(TransactionTestMixin, TransactionTestCase):
    def create_toggle(self):
        return Flag.objects.create(name='transaction-flag-name',
                                   everyone=False)

    def flip_toggle(self, flag):
        flag.everyone = True
        flag.save()

    def toggle_is_active(self, flag):
        return waffle.flag_is_active(get(), flag.name)


class SwitchTransactionTests(TransactionTestMixin, TransactionTestCase):
    def create_toggle(self):
        return Switch.objects.create(name='transaction-switch-name',
                                     active=False)

    def flip_toggle(self, switch):
        switch.active = True
        switch.save()

    def toggle_is_active(self, switch):
        return waffle.switch_is_active(switch.name)


class SampleTransactionTests(TransactionTestMixin, TransactionTestCase):
    def create_toggle(self):
        return Sample.objects.create(name='transaction-sample-name', percent=0)

    def flip_toggle(self, sample):
        sample.percent = 100
        sample.save()

    def toggle_is_active(self, sample):
        return waffle.sample_is_active(sample.name)<|MERGE_RESOLUTION|>--- conflicted
+++ resolved
@@ -4,17 +4,12 @@
 import threading
 import unittest
 
-<<<<<<< HEAD
 from django.contrib.auth import get_user_model
-from django.contrib.auth.models import AnonymousUser, Group
-from django.db import connection
-from django.test import RequestFactory
-=======
 from django.conf import settings
 from django.contrib.auth.models import AnonymousUser, Group, User
 from django.db import connection, transaction
 from django.test import RequestFactory, TransactionTestCase
->>>>>>> 7f5d5408
+
 from django.test.utils import override_settings
 
 import mock
