import os


# Make filepaths relative to settings.
ROOT = os.path.dirname(os.path.abspath(__file__))
path = lambda *a: os.path.join(ROOT, *a)

DEBUG = True
TEST_RUNNER = 'django.test.runner.DiscoverRunner'

JINJA_CONFIG = {}

SITE_ID = 1
USE_I18N = False

SECRET_KEY = 'foobar'

DATABASES = {
    'default': {
        'NAME': 'test.db',
        'ENGINE': 'django.db.backends.sqlite3',
    },

    # Provide a readonly DB for testing DB replication scenarios.
    'readonly': {
        'NAME': 'test.readonly.db',
        'ENGINE': 'django.db.backends.sqlite3',
    }
}

if 'DATABASE_URL' in os.environ:
    try:
        import dj_database_url
        import psycopg2
        DATABASES['default'] = dj_database_url.config()
    except ImportError:
        raise ImportError('Using the DATABASE_URL variable requires '
                          'dj-database-url and psycopg2. Try:\n\npip install '
                          '-r travis.txt')

INSTALLED_APPS = (
    'django.contrib.admin',
    'django.contrib.auth',
    'django.contrib.contenttypes',
    'django.contrib.sessions',
    'django.contrib.sites',
    'waffle',
    'test_app',
)

MIDDLEWARE = (
    'django.middleware.common.CommonMiddleware',
    'django.contrib.sessions.middleware.SessionMiddleware',
    'django.contrib.auth.middleware.AuthenticationMiddleware',
    'waffle.middleware.WaffleMiddleware',
)


ROOT_URLCONF = 'test_app.urls'

_CONTEXT_PROCESSORS = (
    'django.contrib.auth.context_processors.auth',
    'django.template.context_processors.request',
)

TEMPLATES = [
    {
        'BACKEND': 'django_jinja.backend.Jinja2',
        'DIRS': [],
        'APP_DIRS': True,
        'OPTIONS': {
            'match_regex': r'jinja.*',
            'match_extension': '',
            'newstyle_gettext': True,
            'context_processors': _CONTEXT_PROCESSORS,
            'undefined': 'jinja2.Undefined',
            'extensions': [
                'jinja2.ext.i18n',
                'jinja2.ext.autoescape',
                'waffle.jinja.WaffleExtension',
            ],
        }
    },
    {
        'BACKEND': 'django.template.backends.django.DjangoTemplates',
        'DIRS': [],
        'APP_DIRS': True,
        'OPTIONS': {
            'debug': DEBUG,
            'context_processors': _CONTEXT_PROCESSORS,
        }
    },
]

<<<<<<< HEAD
WAFFLE_FLAG_DEFAULT = False
WAFFLE_SWITCH_DEFAULT = False
WAFFLE_SAMPLE_DEFAULT = False
WAFFLE_READ_FROM_WRITE_DB = False
WAFFLE_OVERRIDE = False
WAFFLE_CACHE_PREFIX = 'test:'
=======
WAFFLE = {
    'FLAG_DEFAULT' : False,
    'SWITCH_DEFAULT' : False,
    'SAMPLE_DEFAULT' : False,
    'OVERRIDE' : False,
    'UNIQUE_FLAG_NAME': False,
    'CACHE_PREFIX' : 'test:',
    'FLAG_CLASS': 'test_app.models.Flag',
}
>>>>>>> 69052e53
<|MERGE_RESOLUTION|>--- conflicted
+++ resolved
@@ -1,5 +1,4 @@
 import os
-
 
 # Make filepaths relative to settings.
 ROOT = os.path.dirname(os.path.abspath(__file__))
@@ -92,21 +91,22 @@
     },
 ]
 
-<<<<<<< HEAD
 WAFFLE_FLAG_DEFAULT = False
 WAFFLE_SWITCH_DEFAULT = False
 WAFFLE_SAMPLE_DEFAULT = False
 WAFFLE_READ_FROM_WRITE_DB = False
 WAFFLE_OVERRIDE = False
+WAFFLE_UNIQUE_FLAG_NAME = False
 WAFFLE_CACHE_PREFIX = 'test:'
-=======
+WAFFLE_FLAG_CLASS = 'test_app.models.Flag'
+
 WAFFLE = {
     'FLAG_DEFAULT' : False,
     'SWITCH_DEFAULT' : False,
     'SAMPLE_DEFAULT' : False,
+    'READ_FROM_WRITE_DB' : False,
     'OVERRIDE' : False,
     'UNIQUE_FLAG_NAME': False,
     'CACHE_PREFIX' : 'test:',
     'FLAG_CLASS': 'test_app.models.Flag',
-}
->>>>>>> 69052e53
+}