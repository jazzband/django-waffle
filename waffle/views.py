--- conflicted
+++ resolved
@@ -2,20 +2,12 @@
 from django.template import loader
 from django.views.decorators.cache import never_cache
 
-<<<<<<< HEAD
 import waffle
 
 from .models import Flag, Sample, Switch
 from .utils import keyfmt
+from .compat import cache
 from . import settings
-=======
-from waffle import (keyfmt, flag_is_active, sample_is_active,
-                    FLAGS_ALL_CACHE_KEY, SWITCHES_ALL_CACHE_KEY,
-                    SAMPLES_ALL_CACHE_KEY)
-from waffle.models import Flag, Sample, Switch
-from waffle.compat import cache
-from django.conf import settings
->>>>>>> b4b157ca
 
 
 @never_cache
@@ -25,34 +17,19 @@
 
 
 def _generate_waffle_js(request):
-<<<<<<< HEAD
     flags = cache.get(keyfmt(settings.FLAGS_ALL_CACHE_KEY))
-    if not flags:
-=======
-    flags = cache.get(keyfmt(FLAGS_ALL_CACHE_KEY))
     if flags is None:
->>>>>>> b4b157ca
         flags = Flag.objects.values_list('name', flat=True)
         cache.add(keyfmt(settings.FLAGS_ALL_CACHE_KEY), flags)
     flag_values = [(f, waffle.flag_is_active(request, f)) for f in flags]
 
-<<<<<<< HEAD
     switches = cache.get(keyfmt(settings.SWITCHES_ALL_CACHE_KEY))
-    if not switches:
-=======
-    switches = cache.get(keyfmt(SWITCHES_ALL_CACHE_KEY))
     if switches is None:
->>>>>>> b4b157ca
         switches = Switch.objects.values_list('name', 'active')
         cache.add(keyfmt(settings.SWITCHES_ALL_CACHE_KEY), switches)
 
-<<<<<<< HEAD
     samples = cache.get(keyfmt(settings.SAMPLES_ALL_CACHE_KEY))
-    if not samples:
-=======
-    samples = cache.get(keyfmt(SAMPLES_ALL_CACHE_KEY))
     if samples is None:
->>>>>>> b4b157ca
         samples = Sample.objects.values_list('name', flat=True)
         cache.add(keyfmt(settings.SAMPLES_ALL_CACHE_KEY), samples)
     sample_values = [(s, waffle.sample_is_active(s)) for s in samples]
