from __future__ import unicode_literals


COOKIE = 'dwf_%s'
TEST_COOKIE = 'dwft_%s'
SECURE = True
MAX_AGE = 2592000  # 1 month in seconds

CACHE_PREFIX = 'waffle:'
CACHE_NAME = 'default'
FLAG_CACHE_KEY = 'flag:%s'
FLAG_USERS_CACHE_KEY = 'flag:%s:users'
FLAG_GROUPS_CACHE_KEY = 'flag:%s:groups'
ALL_FLAGS_CACHE_KEY = 'flags:all'
SAMPLE_CACHE_KEY = 'sample:%s'
ALL_SAMPLES_CACHE_KEY = 'samples:all'
SWITCH_CACHE_KEY = 'switch:%s'
ALL_SWITCHES_CACHE_KEY = 'switches:all'

FLAG_DEFAULT = False
SAMPLE_DEFAULT = False
SWITCH_DEFAULT = False

<<<<<<< HEAD
READ_FROM_WRITE_DB = False

CREATE_MISSING_FLAGS = False
CREATE_MISSING_SAMPLES = False
CREATE_MISSING_SWITCHES = False

LOG_MISSING_FLAGS = None
LOG_MISSING_SAMPLES = None
LOG_MISSING_SWITCHES = None

OVERRIDE = False
=======
OVERRIDE = False

UNIQUE_FLAG_NAME = True
>>>>>>> 69052e53
<|MERGE_RESOLUTION|>--- conflicted
+++ resolved
@@ -21,7 +21,6 @@
 SAMPLE_DEFAULT = False
 SWITCH_DEFAULT = False
 
-<<<<<<< HEAD
 READ_FROM_WRITE_DB = False
 
 CREATE_MISSING_FLAGS = False
@@ -33,8 +32,5 @@
 LOG_MISSING_SWITCHES = None
 
 OVERRIDE = False
-=======
-OVERRIDE = False
 
-UNIQUE_FLAG_NAME = True
->>>>>>> 69052e53
+UNIQUE_FLAG_NAME = True