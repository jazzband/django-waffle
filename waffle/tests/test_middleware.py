from django.http import HttpResponse
<<<<<<< HEAD
from django.test.client import RequestFactory
=======
from django.test import RequestFactory

from nose.tools import eq_
>>>>>>> 6d0557cb

from waffle.middleware import WaffleMiddleware


get = RequestFactory().get('/foo')


def test_set_cookies():
    get.waffles = {'foo': [True, False], 'bar': [False, False]}
    resp = HttpResponse()
    assert not 'dwf_foo' in resp.cookies
    assert not 'dwf_bar' in resp.cookies

    resp = WaffleMiddleware().process_response(get, resp)
    assert 'dwf_foo' in resp.cookies
    assert 'dwf_bar' in resp.cookies

    assert 'True' == resp.cookies['dwf_foo'].value
    assert 'False' == resp.cookies['dwf_bar'].value


def test_rollout_cookies():
    get.waffles = {'foo': [True, True],
                   'bar': [False, True],
                   'baz': [True, False],
                   'qux': [False, False]}
    resp = HttpResponse()
    resp = WaffleMiddleware().process_response(get, resp)
    for k in get.waffles:
        cookie = 'dwf_%s' % k
        assert cookie in resp.cookies
        assert str(get.waffles[k][0]) == resp.cookies[cookie].value
        if get.waffles[k][1]:
            assert bool(resp.cookies[cookie]['max-age']) == get.waffles[k][0]
        else:
            assert resp.cookies[cookie]['max-age']


def test_testing_cookies():
    get.waffles = {}
    get.waffle_tests = {'foo': True, 'bar': False}
    resp = HttpResponse()
    resp = WaffleMiddleware().process_response(get, resp)
    for k in get.waffle_tests:
        cookie = 'dwft_%s' % k
        assert str(get.waffle_tests[k]) == resp.cookies[cookie].value
        assert not resp.cookies[cookie]['max-age']<|MERGE_RESOLUTION|>--- conflicted
+++ resolved
@@ -1,11 +1,5 @@
 from django.http import HttpResponse
-<<<<<<< HEAD
-from django.test.client import RequestFactory
-=======
 from django.test import RequestFactory
-
-from nose.tools import eq_
->>>>>>> 6d0557cb
 
 from waffle.middleware import WaffleMiddleware
 
@@ -16,8 +10,8 @@
 def test_set_cookies():
     get.waffles = {'foo': [True, False], 'bar': [False, False]}
     resp = HttpResponse()
-    assert not 'dwf_foo' in resp.cookies
-    assert not 'dwf_bar' in resp.cookies
+    assert 'dwf_foo' not in resp.cookies
+    assert 'dwf_bar' not in resp.cookies
 
     resp = WaffleMiddleware().process_response(get, resp)
     assert 'dwf_foo' in resp.cookies
