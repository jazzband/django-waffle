from __future__ import unicode_literals

from decimal import Decimal

from django.contrib.auth.models import AnonymousUser
from django.db import transaction
from django.test import TransactionTestCase, RequestFactory, TestCase

import waffle
<<<<<<< HEAD
=======
from test_app.models import Flag
>>>>>>> 69052e53
from waffle.models import Switch, Sample
from waffle.testutils import override_switch, override_flag, override_sample


<<<<<<< HEAD
class OverrideSwitchMixin:
=======
class OverrideSwitchTests(TestCase):

>>>>>>> 69052e53
    def test_switch_existed_and_was_active(self):
        Switch.objects.create(name='foo', active=True)

        with override_switch('foo', active=True):
            assert waffle.switch_is_active('foo')

        with override_switch('foo', active=False):
            assert not waffle.switch_is_active('foo')

        # make sure it didn't change 'active' value
        assert Switch.objects.get(name='foo').active

    def test_switch_existed_and_was_NOT_active(self):
        Switch.objects.create(name='foo', active=False)

        with override_switch('foo', active=True):
            assert waffle.switch_is_active('foo')

        with override_switch('foo', active=False):
            assert not waffle.switch_is_active('foo')

        # make sure it didn't change 'active' value
        assert not Switch.objects.get(name='foo').active

    def test_new_switch(self):
        assert not Switch.objects.filter(name='foo').exists()

        with override_switch('foo', active=True):
            assert waffle.switch_is_active('foo')

        with override_switch('foo', active=False):
            assert not waffle.switch_is_active('foo')

        assert not Switch.objects.filter(name='foo').exists()

    def test_as_decorator(self):
        assert not Switch.objects.filter(name='foo').exists()

        @override_switch('foo', active=True)
        def test_enabled():
            assert waffle.switch_is_active('foo')

        test_enabled()

        @override_switch('foo', active=False)
        def test_disabled():
            assert not waffle.switch_is_active('foo')

        test_disabled()

        assert not Switch.objects.filter(name='foo').exists()

    def test_restores_after_exception(self):
        Switch.objects.create(name='foo', active=True)

        def inner():
            with override_switch('foo', active=False):
                raise RuntimeError("Trying to break")

        with self.assertRaises(RuntimeError):
            inner()

        assert Switch.objects.get(name='foo').active

    def test_restores_after_exception_in_decorator(self):
        Switch.objects.create(name='foo', active=True)

        @override_switch('foo', active=False)
        def inner():
            raise RuntimeError("Trying to break")

        with self.assertRaises(RuntimeError):
            inner()

        assert Switch.objects.get(name='foo').active

    def test_cache_is_flushed_by_testutils_even_in_transaction(self):
        Switch.objects.create(name='foo', active=True)

        with transaction.atomic():
            with override_switch('foo', active=True):
                assert waffle.switch_is_active('foo')

            with override_switch('foo', active=False):
                assert not waffle.switch_is_active('foo')

        assert waffle.switch_is_active('foo')


class OverrideSwitchTestCase(OverrideSwitchMixin, TestCase):
    """
    Run tests with Django TestCase
    """


class OverrideSwitchTransactionTestCase(OverrideSwitchMixin, TransactionTestCase):
    """
    Run tests with Django TransactionTestCase
    """


def req():
    r = RequestFactory().get('/')
    r.user = AnonymousUser()
    return r


<<<<<<< HEAD
class OverrideFlagTestsMixin:
=======
class OverrideFlagTests(TestCase):

>>>>>>> 69052e53
    def test_flag_existed_and_was_active(self):
        waffle.get_waffle_flag_model().objects.create(name='foo', everyone=True)

        with override_flag('foo', active=True):
            assert waffle.flag_is_active(req(), 'foo')

        with override_flag('foo', active=False):
            assert not waffle.flag_is_active(req(), 'foo')

        assert waffle.get_waffle_flag_model().objects.get(name='foo').everyone

    def test_flag_existed_and_was_inactive(self):
        waffle.get_waffle_flag_model().objects.create(name='foo', everyone=False)

        with override_flag('foo', active=True):
            assert waffle.flag_is_active(req(), 'foo')

        with override_flag('foo', active=False):
            assert not waffle.flag_is_active(req(), 'foo')

        assert waffle.get_waffle_flag_model().objects.get(name='foo').everyone is False

    def test_flag_existed_and_was_null(self):
        waffle.get_waffle_flag_model().objects.create(name='foo', everyone=None)

        with override_flag('foo', active=True):
            assert waffle.flag_is_active(req(), 'foo')

        with override_flag('foo', active=False):
            assert not waffle.flag_is_active(req(), 'foo')

        assert waffle.get_waffle_flag_model().objects.get(name='foo').everyone is None

    def test_flag_did_not_exist(self):
        assert not waffle.get_waffle_flag_model().objects.filter(name='foo').exists()

        with override_flag('foo', active=True):
            assert waffle.flag_is_active(req(), 'foo')

        with override_flag('foo', active=False):
            assert not waffle.flag_is_active(req(), 'foo')

        assert not waffle.get_waffle_flag_model().objects.filter(name='foo').exists()

    def test_cache_is_flushed_by_testutils_even_in_transaction(self):
        waffle.get_waffle_flag_model().objects.create(name='foo', everyone=True)

        with transaction.atomic():
            with override_flag('foo', active=True):
                assert waffle.flag_is_active(req(), 'foo')

            with override_flag('foo', active=False):
                assert not waffle.flag_is_active(req(), 'foo')

        assert waffle.flag_is_active(req(), 'foo')


class OverrideFlagsTestCase(OverrideFlagTestsMixin, TestCase):
    """
    Run tests with Django TestCase
    """

<<<<<<< HEAD

class OverrideFlagsTransactionTestCase(OverrideFlagTestsMixin, TransactionTestCase):
    """
    Run tests with Django TransactionTestCase
    """


class OverrideSampleTestsMixin:
=======
class OverrideSampleTests(TestCase):

>>>>>>> 69052e53
    def test_sample_existed_and_was_100(self):
        Sample.objects.create(name='foo', percent='100.0')

        with override_sample('foo', active=True):
            assert waffle.sample_is_active('foo')

        with override_sample('foo', active=False):
            assert not waffle.sample_is_active('foo')

        self.assertEquals(Decimal('100.0'),
                          Sample.objects.get(name='foo').percent)

    def test_sample_existed_and_was_0(self):
        Sample.objects.create(name='foo', percent='0.0')

        with override_sample('foo', active=True):
            assert waffle.sample_is_active('foo')

        with override_sample('foo', active=False):
            assert not waffle.sample_is_active('foo')

        self.assertEquals(Decimal('0.0'),
                          Sample.objects.get(name='foo').percent)

    def test_sample_existed_and_was_50(self):
        Sample.objects.create(name='foo', percent='50.0')

        with override_sample('foo', active=True):
            assert waffle.sample_is_active('foo')

        with override_sample('foo', active=False):
            assert not waffle.sample_is_active('foo')

        self.assertEquals(Decimal('50.0'),
                          Sample.objects.get(name='foo').percent)

    def test_sample_did_not_exist(self):
        assert not Sample.objects.filter(name='foo').exists()

        with override_sample('foo', active=True):
            assert waffle.sample_is_active('foo')

        with override_sample('foo', active=False):
            assert not waffle.sample_is_active('foo')

        assert not Sample.objects.filter(name='foo').exists()

    def test_cache_is_flushed_by_testutils_even_in_transaction(self):
        Sample.objects.create(name='foo', percent='100.0')

        with transaction.atomic():
            with override_sample('foo', active=True):
                assert waffle.sample_is_active('foo')

<<<<<<< HEAD
            with override_sample('foo', active=False):
                assert not waffle.sample_is_active('foo')

        assert waffle.sample_is_active('foo')


class OverrideSampleTestCase(OverrideSampleTestsMixin, TestCase):
    """
    Run tests with Django TestCase
    """


class OverrideSampleTransactionTestCase(OverrideSampleTestsMixin, TransactionTestCase):
    """
    Run tests with Django TransactionTestCase
    """


class OverrideSwitchOnClassTestsMixin(object):
    @classmethod
    def setUpClass(cls):
        super(OverrideSwitchOnClassTestsMixin, cls).setUpClass()
=======
@override_switch('foo', active=False)
class OverrideSwitchOnClassTests(TestCase):

    def setUp(self):
>>>>>>> 69052e53
        assert not Switch.objects.filter(name='foo').exists()
        Switch.objects.create(name='foo', active=True)

    def test_undecorated_method_is_set_properly_for_switch(self):
        self.assertFalse(waffle.switch_is_active('foo'))


<<<<<<< HEAD
@override_switch('foo', active=False)
class OverrideSwitchOnClassTestCase(OverrideSwitchOnClassTestsMixin,
                                    TestCase):
    """
    Run tests with Django TestCase
    """


@override_switch('foo', active=False)
class OverrideSwitchOnClassTransactionTestCase(OverrideSwitchOnClassTestsMixin,
                                               TransactionTestCase):
    """
    Run tests with Django TransactionTestCase
    """


class OverrideFlagOnClassTestsMixin(object):
    @classmethod
    def setUpClass(cls):
        super(OverrideFlagOnClassTestsMixin, cls).setUpClass()
        assert not waffle.get_waffle_flag_model().objects.filter(name='foo').exists()
        waffle.get_waffle_flag_model().objects.create(name='foo', everyone=True)
=======
@override_flag('foo', active=False)
class OverrideFlagOnClassTests(TestCase):

    def setUp(self):
        assert not Flag.objects.filter(name='foo').exists()
        Flag.objects.create(name='foo', everyone=True)
>>>>>>> 69052e53

    def test_undecorated_method_is_set_properly_for_flag(self):
        self.assertFalse(waffle.flag_is_active(req(), 'foo'))


<<<<<<< HEAD
@override_flag('foo', active=False)
class OverrideFlagOnClassTestCase(OverrideFlagOnClassTestsMixin,
                                  TestCase):
    """
    Run tests with Django TestCase
    """


@override_flag('foo', active=False)
class OverrideFlagOnClassTransactionTestCase(OverrideFlagOnClassTestsMixin,
                                             TransactionTestCase):
    """
    Run tests with Django TransactionTestCase
    """


class OverrideSampleOnClassTestsMixin(object):
    @classmethod
    def setUpClass(cls):
        super(OverrideSampleOnClassTestsMixin, cls).setUpClass()
=======
@override_sample('foo', active=False)
class OverrideSampleOnClassTests(TestCase):

    def setUp(self):
>>>>>>> 69052e53
        assert not Sample.objects.filter(name='foo').exists()
        Sample.objects.create(name='foo', percent='100.0')

    def test_undecorated_method_is_set_properly_for_sample(self):
        self.assertFalse(waffle.sample_is_active('foo'))


@override_sample('foo', active=False)
class OverrideSampleOnClassTestCase(OverrideSampleOnClassTestsMixin,
                                    TestCase):
    """
    Run tests with Django TestCase
    """


@override_sample('foo', active=False)
class OverrideSampleOnClassTransactionTestCase(OverrideSampleOnClassTestsMixin,
                                               TransactionTestCase):
    """
    Run tests with Django TransactionTestCase
    """


class InheritanceOverrideSwitchOnClassTests(OverrideSwitchOnClassTestCase):
    """
    Extend ``OverrideSwitchOnClassTestCase``
    and make sure ``override_switch`` change still works.
    """

    def test_child_undecorated_method_is_set_properly_for_switch(self):
        self.assertFalse(waffle.switch_is_active('foo'))


class InheritanceOverrideFlagOnClassTests(OverrideFlagOnClassTestCase):
    """
    Extend ``OverrideFlagOnClassTestCase``
    and make sure ``override_flag`` change still works.
    """

    def test_child_undecorated_method_is_set_properly_for_flag(self):
        self.assertFalse(waffle.flag_is_active(req(), 'foo'))


class InheritanceOverrideSampleOnClassTests(OverrideSampleOnClassTestCase):
    """
    Extend ``OverrideSampleOnClassTestCase``
    and make sure ``override_sample`` change still works.
    """

    def test_child_undecorated_method_is_set_properly_for_sample(self):
        self.assertFalse(waffle.sample_is_active('foo'))<|MERGE_RESOLUTION|>--- conflicted
+++ resolved
@@ -4,23 +4,16 @@
 
 from django.contrib.auth.models import AnonymousUser
 from django.db import transaction
-from django.test import TransactionTestCase, RequestFactory, TestCase
+from django.test import RequestFactory, TestCase, TransactionTestCase
 
 import waffle
-<<<<<<< HEAD
-=======
 from test_app.models import Flag
->>>>>>> 69052e53
-from waffle.models import Switch, Sample
-from waffle.testutils import override_switch, override_flag, override_sample
-
-
-<<<<<<< HEAD
-class OverrideSwitchMixin:
-=======
+from waffle.models import Sample, Switch
+from waffle.testutils import override_flag, override_sample, override_switch
+
+
 class OverrideSwitchTests(TestCase):
 
->>>>>>> 69052e53
     def test_switch_existed_and_was_active(self):
         Switch.objects.create(name='foo', active=True)
 
@@ -128,12 +121,8 @@
     return r
 
 
-<<<<<<< HEAD
-class OverrideFlagTestsMixin:
-=======
 class OverrideFlagTests(TestCase):
 
->>>>>>> 69052e53
     def test_flag_existed_and_was_active(self):
         waffle.get_waffle_flag_model().objects.create(name='foo', everyone=True)
 
@@ -196,19 +185,8 @@
     Run tests with Django TestCase
     """
 
-<<<<<<< HEAD
-
-class OverrideFlagsTransactionTestCase(OverrideFlagTestsMixin, TransactionTestCase):
-    """
-    Run tests with Django TransactionTestCase
-    """
-
-
-class OverrideSampleTestsMixin:
-=======
 class OverrideSampleTests(TestCase):
 
->>>>>>> 69052e53
     def test_sample_existed_and_was_100(self):
         Sample.objects.create(name='foo', percent='100.0')
 
@@ -262,36 +240,13 @@
         with transaction.atomic():
             with override_sample('foo', active=True):
                 assert waffle.sample_is_active('foo')
-
-<<<<<<< HEAD
-            with override_sample('foo', active=False):
-                assert not waffle.sample_is_active('foo')
-
-        assert waffle.sample_is_active('foo')
-
-
-class OverrideSampleTestCase(OverrideSampleTestsMixin, TestCase):
-    """
-    Run tests with Django TestCase
-    """
-
-
-class OverrideSampleTransactionTestCase(OverrideSampleTestsMixin, TransactionTestCase):
-    """
-    Run tests with Django TransactionTestCase
-    """
-
-
-class OverrideSwitchOnClassTestsMixin(object):
-    @classmethod
-    def setUpClass(cls):
-        super(OverrideSwitchOnClassTestsMixin, cls).setUpClass()
-=======
+            assert not Sample.objects.filter(name='foo').exists()
+
+
 @override_switch('foo', active=False)
 class OverrideSwitchOnClassTests(TestCase):
 
     def setUp(self):
->>>>>>> 69052e53
         assert not Switch.objects.filter(name='foo').exists()
         Switch.objects.create(name='foo', active=True)
 
@@ -299,117 +254,23 @@
         self.assertFalse(waffle.switch_is_active('foo'))
 
 
-<<<<<<< HEAD
-@override_switch('foo', active=False)
-class OverrideSwitchOnClassTestCase(OverrideSwitchOnClassTestsMixin,
-                                    TestCase):
-    """
-    Run tests with Django TestCase
-    """
-
-
-@override_switch('foo', active=False)
-class OverrideSwitchOnClassTransactionTestCase(OverrideSwitchOnClassTestsMixin,
-                                               TransactionTestCase):
-    """
-    Run tests with Django TransactionTestCase
-    """
-
-
-class OverrideFlagOnClassTestsMixin(object):
-    @classmethod
-    def setUpClass(cls):
-        super(OverrideFlagOnClassTestsMixin, cls).setUpClass()
-        assert not waffle.get_waffle_flag_model().objects.filter(name='foo').exists()
-        waffle.get_waffle_flag_model().objects.create(name='foo', everyone=True)
-=======
 @override_flag('foo', active=False)
 class OverrideFlagOnClassTests(TestCase):
 
     def setUp(self):
         assert not Flag.objects.filter(name='foo').exists()
         Flag.objects.create(name='foo', everyone=True)
->>>>>>> 69052e53
 
     def test_undecorated_method_is_set_properly_for_flag(self):
         self.assertFalse(waffle.flag_is_active(req(), 'foo'))
 
 
-<<<<<<< HEAD
-@override_flag('foo', active=False)
-class OverrideFlagOnClassTestCase(OverrideFlagOnClassTestsMixin,
-                                  TestCase):
-    """
-    Run tests with Django TestCase
-    """
-
-
-@override_flag('foo', active=False)
-class OverrideFlagOnClassTransactionTestCase(OverrideFlagOnClassTestsMixin,
-                                             TransactionTestCase):
-    """
-    Run tests with Django TransactionTestCase
-    """
-
-
-class OverrideSampleOnClassTestsMixin(object):
-    @classmethod
-    def setUpClass(cls):
-        super(OverrideSampleOnClassTestsMixin, cls).setUpClass()
-=======
 @override_sample('foo', active=False)
 class OverrideSampleOnClassTests(TestCase):
 
     def setUp(self):
->>>>>>> 69052e53
         assert not Sample.objects.filter(name='foo').exists()
         Sample.objects.create(name='foo', percent='100.0')
 
     def test_undecorated_method_is_set_properly_for_sample(self):
-        self.assertFalse(waffle.sample_is_active('foo'))
-
-
-@override_sample('foo', active=False)
-class OverrideSampleOnClassTestCase(OverrideSampleOnClassTestsMixin,
-                                    TestCase):
-    """
-    Run tests with Django TestCase
-    """
-
-
-@override_sample('foo', active=False)
-class OverrideSampleOnClassTransactionTestCase(OverrideSampleOnClassTestsMixin,
-                                               TransactionTestCase):
-    """
-    Run tests with Django TransactionTestCase
-    """
-
-
-class InheritanceOverrideSwitchOnClassTests(OverrideSwitchOnClassTestCase):
-    """
-    Extend ``OverrideSwitchOnClassTestCase``
-    and make sure ``override_switch`` change still works.
-    """
-
-    def test_child_undecorated_method_is_set_properly_for_switch(self):
-        self.assertFalse(waffle.switch_is_active('foo'))
-
-
-class InheritanceOverrideFlagOnClassTests(OverrideFlagOnClassTestCase):
-    """
-    Extend ``OverrideFlagOnClassTestCase``
-    and make sure ``override_flag`` change still works.
-    """
-
-    def test_child_undecorated_method_is_set_properly_for_flag(self):
-        self.assertFalse(waffle.flag_is_active(req(), 'foo'))
-
-
-class InheritanceOverrideSampleOnClassTests(OverrideSampleOnClassTestCase):
-    """
-    Extend ``OverrideSampleOnClassTestCase``
-    and make sure ``override_sample`` change still works.
-    """
-
-    def test_child_undecorated_method_is_set_properly_for_sample(self):
         self.assertFalse(waffle.sample_is_active('foo'))